--- conflicted
+++ resolved
@@ -20,11 +20,8 @@
 
 Matrixf loadMel( FILE *fd )
 {
-<<<<<<< HEAD
-    struct  Header{
-=======
+
     struct Header{
->>>>>>> 4af8a9c5
         int nRows, nCols;
     } header;
     fread( &header, sizeof( Header ), 1, fd);

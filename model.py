--- conflicted
+++ resolved
@@ -218,7 +218,7 @@
         # i.e., it won't generalise to other shapes/dims
         b, t, c = x.size()
         total = t + 2 * pad if side == 'both' else t + pad
-        padded = torch.zeros(b, total, c).cuda()
+        padded = torch.zeros(b, total, c)
         if side == 'before' or side == 'both' :
             padded[:, pad:pad+t, :] = x
         elif side == 'after':
@@ -411,19 +411,10 @@
         assert len(mels.shape) == 3, "mels should have shape [batch_size x 80 x mel_length]"
         
         with torch.no_grad() :
-<<<<<<< HEAD
-
-            x = torch.zeros(b_size, 1)
-            h1 = torch.zeros(b_size, self.rnn_dims)
-            h2 = torch.zeros(b_size, self.rnn_dims)
-            
-            mels = torch.FloatTensor(mels)
-=======
             x = torch.zeros(b_size, 1).cuda()
             h1 = torch.zeros(b_size, self.rnn_dims).cuda()
 
             mels = torch.FloatTensor(mels).cuda()
->>>>>>> 4b59b934
             mels, aux = self.upsample(mels)
             
             aux_idx = [self.aux_dims * i for i in range(3)]

--- conflicted
+++ resolved
@@ -113,13 +113,8 @@
     
     def forward(self, x, mels) :
         bsize = x.size(0)
-<<<<<<< HEAD
-        h1 = torch.zeros(1, bsize, self.rnn_dims).to(x.device)
-        h2 = torch.zeros(1, bsize, self.rnn_dims).to(x.device)
-=======
         h1 = torch.zeros(1, bsize, self.rnn_dims)
         h2 = torch.zeros(1, bsize, self.rnn_dims)
->>>>>>> ab07de99
         mels, aux = self.upsample(mels)
         
         aux_idx = [self.aux_dims * i for i in range(3)]
@@ -223,11 +218,7 @@
         # i.e., it won't generalise to other shapes/dims
         b, t, c = x.size()
         total = t + 2 * pad if side == 'both' else t + pad
-<<<<<<< HEAD
-        padded = torch.zeros(b, total, c).to(x.device)
-=======
         padded = torch.zeros(b, total, c)
->>>>>>> ab07de99
         if side == 'before' or side == 'both' :
             padded[:, pad:pad+t, :] = x
         elif side == 'after':
@@ -274,11 +265,7 @@
             padding = target + 2 * overlap - remaining
             x = self.pad_tensor(x, padding, side='after')
 
-<<<<<<< HEAD
-        folded = torch.zeros(num_folds, target + 2 * overlap, features).to(x.device)
-=======
         folded = torch.zeros(num_folds, target + 2 * overlap, features)
->>>>>>> ab07de99
 
         # Get the values for the folded tensor
         for i in range(num_folds) :
@@ -361,12 +348,7 @@
         rnn1 = self.get_gru_cell(self.rnn1)
 
         with torch.no_grad():
-<<<<<<< HEAD
-
-            mels = torch.FloatTensor(mels).to(mels.device).unsqueeze(0)
-=======
             mels = torch.FloatTensor(mels).unsqueeze(0)
->>>>>>> ab07de99
             mels = self.pad_tensor(mels.transpose(1, 2), pad=hp.pad, side='both')
 
             mels, aux = self.upsample(mels.transpose(1, 2))
@@ -377,15 +359,9 @@
 
             b_size, seq_len, _ = mels.size()
 
-<<<<<<< HEAD
-            h1 = torch.zeros(b_size, self.rnn_dims).to(mels.device)
-            h2 = torch.zeros(b_size, self.rnn_dims).to(mels.device)
-            x = torch.zeros(b_size, 1).to(mels.device)
-=======
             h1 = torch.zeros(b_size, self.rnn_dims)
             h2 = torch.zeros(b_size, self.rnn_dims)
             x = torch.zeros(b_size, 1)
->>>>>>> ab07de99
 
             d = self.aux_dims
             aux_split = [aux[:, :, d * i:d * (i + 1)] for i in range(2)]
@@ -435,19 +411,12 @@
         assert len(mels.shape) == 3, "mels should have shape [batch_size x 80 x mel_length]"
         
         with torch.no_grad() :
-<<<<<<< HEAD
-            x = torch.zeros(b_size, 1).to(mels.device)
-            h1 = torch.zeros(b_size, self.rnn_dims).to(mels.device)
-            h2 = torch.zeros(b_size, self.rnn_dims).to(mels.device)
-            
-            mels = torch.FloatTensor(mels).to(mels.device)
-=======
+
             x = torch.zeros(b_size, 1)
             h1 = torch.zeros(b_size, self.rnn_dims)
             h2 = torch.zeros(b_size, self.rnn_dims)
             
             mels = torch.FloatTensor(mels)
->>>>>>> ab07de99
             mels, aux = self.upsample(mels)
             
             aux_idx = [self.aux_dims * i for i in range(3)]

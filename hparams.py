import tensorflow as tf

# Default hyperparameters:
hparams = tf.contrib.training.HParams(
    name="WaveRNN",
    num_workers=8,
    # Input type:
    # 1. raw [-1, 1]
    # 2. mixture [-1, 1]
    # 3. bits [0, 512]
    # 4. mulaw[0, mulaw_quantize_channels]
    #
    input_type='bits',
    #
    # distribution type, currently supports only 'beta' and 'mixture'
    distribution='beta',  # or "mixture"
    log_scale_min=-32.23619130191664,  # = float(np.log(1e-7))
    quantize_channels=65536,  # quantize channel used for compute loss for mixture of logistics
    #
    # for Fatcord's original 9 bit audio, specify the audio bit rate. Note this corresponds to network output
    # of size 2**bits, so 9 bits would be 512 output, etc.
    bits=10,
    # for mu-law
    mulaw_quantize_channels=512,
    # note: r9r9's deepvoice3 preprocessing is used instead of Fatcord's original.
    # --------------
    # audio processing parameters
    num_mels=80,
    fmin=95,
    fmax=7600,
    n_fft=2048,
    hop_size=200,
    win_size=800,
    sample_rate=16000,
    preemphasis=0.97,
    min_level_db=-100,
    ref_level_db=20,
    rescaling=False,
    rescaling_max=0.999,
    allow_clipping_in_normalization=True,
    use_lws=False,
    # ----------------
    #
    # ----------------
    # model parameters
    rnn_dims=512,
    fc_dims=512,
    pad=2,
    # note upsample factors must multiply out to be equal to hop_size, so adjust
    # if necessary (i.e 4 x 5 x 10 = 200)
    upsample_factors=(4, 5, 10),
    compute_dims=128,
    res_out_dims=128,
    res_blocks=10,
    # ----------------
    #
    # ----------------
    # training parameters
    batch_size=32,
    nepochs=5000,
    save_every_step=5000,
    evaluate_every_step=5000,
    # seq_len_factor can be adjusted to increase training sequence length (will increase GPU usage)
    seq_len_factor=5,

    grad_norm=10,
    # learning rate parameters
    initial_learning_rate=1e-3,
    lr_schedule_type='noam',  # or 'noam'

    # for step learning rate schedule
    step_gamma=0.5,
    lr_step_interval=15000,

    # sparsification
<<<<<<< HEAD
    start_prune=40000,
    prune_steps=120000,  # 20000
=======
    start_prune=20000,
    prune_steps=140000,  # 20000
>>>>>>> b39964c9
    sparsity_target=0.9375,
    sparse_group=8,

    adam_beta1=0.9,
    adam_beta2=0.999,
    adam_eps=1e-8,
    amsgrad=False,
    weight_decay=1e-5,
    fix_learning_rate=None,
    # modify if one wants to use a fixed learning rate, else set to None to use noam learning rate
    # -----------------
    batch_size_gen=32,
)

hparams.seq_len = hparams.seq_len_factor * hparams.hop_size

# for noam learning rate schedule
hparams.noam_warm_up_steps = 2000 * (hparams.batch_size // 16)<|MERGE_RESOLUTION|>--- conflicted
+++ resolved
@@ -58,8 +58,8 @@
     # training parameters
     batch_size=32,
     nepochs=5000,
-    save_every_step=5000,
-    evaluate_every_step=5000,
+    save_every_step=2000,
+    evaluate_every_step=2000,
     # seq_len_factor can be adjusted to increase training sequence length (will increase GPU usage)
     seq_len_factor=5,
 
@@ -73,13 +73,8 @@
     lr_step_interval=15000,
 
     # sparsification
-<<<<<<< HEAD
-    start_prune=40000,
-    prune_steps=120000,  # 20000
-=======
     start_prune=20000,
     prune_steps=140000,  # 20000
->>>>>>> b39964c9
     sparsity_target=0.9375,
     sparse_group=8,
 
